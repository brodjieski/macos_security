--- conflicted
+++ resolved
@@ -1,11 +1,5 @@
 os: "15.0"
 platform: macOS
-<<<<<<< HEAD
-version: "Sequoia Guidance, Revision 1.1"
-cpe: o:apple:macos:15.0
-date: "2024-12-16"
-=======
 version: "Sequoia Guidance, Revision 2.0"
 cpe: o:apple:macos:15.0
-date: "2025-07-01"
->>>>>>> 13d1e916
+date: "2025-07-01"