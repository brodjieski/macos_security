title: "macOS 15.0: Security Configuration - US CMMC 2.0 Level 1"
description: |
  This guide describes the actions to take when securing a macOS 15.0 system against the US CMMC 2.0 Level 1 security baseline.

  Information System Security Officers and benchmark creators can use this catalog of settings in order to assist them in security benchmark creation. This list is a catalog, not a checklist or benchmark, and satisfaction of every item is not likely to be possible or sensible in many operational scenarios.
authors: |
  *macOS Security Compliance Project*

  |===
  |John Mahlman|Leidos
  |Bob Gendler|National Institute of Standards and Technology
  |Dan Brodjieski|National Aeronautics and Space Administration
  |Allen Golbig|Jamf
  |===
parent_values: "recommended"
profile:
  - section: "authentication"
    rules:
      - auth_smartcard_allow
      - auth_smartcard_enforce
      - auth_ssh_password_authentication_disable
  - section: "icloud"
    rules:
      - icloud_addressbook_disable
      - icloud_appleid_system_settings_disable
      - icloud_bookmarks_disable
      - icloud_calendar_disable
      - icloud_drive_disable
      - icloud_freeform_disable
      - icloud_game_center_disable
      - icloud_keychain_disable
      - icloud_mail_disable
      - icloud_notes_disable
      - icloud_photos_disable
      - icloud_private_relay_disable
      - icloud_reminders_disable
      - icloud_sync_disable
  - section: "macos"
    rules:
      - os_account_modification_disable
      - os_airdrop_disable
      - os_appleid_prompt_disable
      - os_authenticated_root_enable
      - os_config_data_install_enforce
      - os_dictation_disable
      - os_filevault_autologin_disable
      - os_firmware_password_require
      - os_gatekeeper_enable
      - os_genmoji_disable
      - os_handoff_disable
      - os_home_folders_secure
      - os_httpd_disable
      - os_icloud_storage_prompt_disable
      - os_image_generation_disable
      - os_iphone_mirroring_disable
<<<<<<< HEAD
=======
      - os_mail_smart_reply_disable
>>>>>>> 13d1e916
      - os_mail_summary_disable
      - os_nfsd_disable
      - os_notes_transcription_disable
      - os_notes_transcription_summary_disable
      - os_on_device_dictation_enforce
      - os_photos_enhanced_search_disable
      - os_rapid_security_response_allow
      - os_rapid_security_response_removal_disable
      - os_recovery_lock_enable
      - os_root_disable
      - os_safari_reader_summary_disable
      - os_sip_enable
      - os_siri_prompt_disable
      - os_skip_unlock_with_watch_enable
      - os_tftpd_disable
      - os_unlock_active_user_session_disable
      - os_uucp_disable
      - os_writing_tools_disable
  - section: "systemsettings"
    rules:
      - system_settings_automatic_login_disable
      - system_settings_bluetooth_sharing_disable
      - system_settings_critical_update_install_enforce
      - system_settings_diagnostics_reports_disable
      - system_settings_find_my_disable
      - system_settings_firewall_enable
      - system_settings_firewall_stealth_mode_enable
      - system_settings_guest_access_smb_disable
      - system_settings_guest_account_disable
      - system_settings_improve_assistive_voice_disable
      - system_settings_improve_search_disable
      - system_settings_improve_siri_dictation_disable
      - system_settings_internet_accounts_disable
      - system_settings_internet_sharing_disable
      - system_settings_loginwindow_prompt_username_password_enforce
      - system_settings_media_sharing_disabled
      - system_settings_personalized_advertising_disable
      - system_settings_rae_disable
      - system_settings_screen_sharing_disable
      - system_settings_siri_disable
      - system_settings_smbd_disable
      - system_settings_ssh_disable
      - system_settings_ssh_enable
      - system_settings_system_wide_preferences_configure
  - section: "Inherent"
    rules:
      - os_logical_access
      - os_malicious_code_prevention
  - section: "Permanent"
    rules:
      - os_auth_peripherals
  - section: "Supplemental"
    rules:
      - supplemental_controls
      - supplemental_filevault
      - supplemental_firewall_pf
      - supplemental_password_policy
      - supplemental_smartcard<|MERGE_RESOLUTION|>--- conflicted
+++ resolved
@@ -53,10 +53,7 @@
       - os_icloud_storage_prompt_disable
       - os_image_generation_disable
       - os_iphone_mirroring_disable
-<<<<<<< HEAD
-=======
       - os_mail_smart_reply_disable
->>>>>>> 13d1e916
       - os_mail_summary_disable
       - os_nfsd_disable
       - os_notes_transcription_disable
