title: "macOS 15.0: Security Configuration - NIST SP 800-53 Rev 5 Low Impact"
description: |
  This guide describes the actions to take when securing a macOS 15.0 system against the NIST SP 800-53 Rev 5 Low Impact security baseline.

  Information System Security Officers and benchmark creators can use this catalog of settings in order to assist them in security benchmark creation. This list is a catalog, not a checklist or benchmark, and satisfaction of every item is not likely to be possible or sensible in many operational scenarios.
authors: |
  *macOS Security Compliance Project*

  |===
  |Bob Gendler|National Institute of Standards and Technology
  |Dan Brodjieski|National Aeronautics and Space Administration
  |Allen Golbig|Jamf
  |===
parent_values: "recommended"
profile:
  - section: "auditing"
    rules:
      - audit_acls_files_configure
      - audit_acls_folders_configure
      - audit_auditd_enabled
      - audit_failure_halt
      - audit_files_group_configure
      - audit_files_mode_configure
      - audit_files_owner_configure
      - audit_flags_aa_configure
      - audit_flags_ad_configure
      - audit_flags_ex_configure
      - audit_flags_fd_configure
      - audit_flags_fm_failed_configure
      - audit_flags_fr_configure
      - audit_flags_fw_configure
      - audit_flags_lo_configure
      - audit_folder_group_configure
      - audit_folder_owner_configure
      - audit_folders_mode_configure
      - audit_retention_configure
      - audit_settings_failure_notify
  - section: "authentication"
    rules:
      - auth_pam_login_smartcard_enforce
      - auth_pam_su_smartcard_enforce
      - auth_pam_sudo_smartcard_enforce
      - auth_smartcard_allow
      - auth_smartcard_enforce
      - auth_ssh_password_authentication_disable
  - section: "icloud"
    rules:
      - icloud_addressbook_disable
      - icloud_appleid_system_settings_disable
      - icloud_bookmarks_disable
      - icloud_calendar_disable
      - icloud_drive_disable
      - icloud_freeform_disable
      - icloud_game_center_disable
      - icloud_keychain_disable
      - icloud_mail_disable
      - icloud_notes_disable
      - icloud_photos_disable
      - icloud_private_relay_disable
      - icloud_reminders_disable
      - icloud_sync_disable
  - section: "macos"
    rules:
      - os_account_modification_disable
      - os_airdrop_disable
      - os_appleid_prompt_disable
      - os_authenticated_root_enable
      - os_bonjour_disable
      - os_config_data_install_enforce
      - os_config_profile_ui_install_disable
      - os_dictation_disable
      - os_external_storage_access_defined
      - os_filevault_autologin_disable
      - os_gatekeeper_enable
      - os_genmoji_disable
      - os_handoff_disable
      - os_httpd_disable
      - os_icloud_storage_prompt_disable
      - os_image_generation_disable
      - os_iphone_mirroring_disable
      - os_ir_support_disable
<<<<<<< HEAD
=======
      - os_mail_smart_reply_disable
>>>>>>> 13d1e916
      - os_mail_summary_disable
      - os_mdm_require
      - os_nfsd_disable
      - os_notes_transcription_disable
      - os_notes_transcription_summary_disable
      - os_on_device_dictation_enforce
      - os_password_proximity_disable
      - os_password_sharing_disable
      - os_photos_enhanced_search_disable
      - os_policy_banner_loginwindow_enforce
      - os_policy_banner_ssh_configure
      - os_policy_banner_ssh_enforce
      - os_rapid_security_response_allow
      - os_rapid_security_response_removal_disable
      - os_root_disable
      - os_safari_reader_summary_disable
      - os_sip_enable
      - os_siri_prompt_disable
      - os_skip_unlock_with_watch_enable
      - os_ssh_fips_compliant
      - os_sshd_fips_compliant
      - os_sshd_per_source_penalties_configure
      - os_sudo_timeout_configure
      - os_sudoers_timestamp_type_configure
      - os_tftpd_disable
      - os_time_server_enabled
      - os_touchid_prompt_disable
      - os_unlock_active_user_session_disable
      - os_uucp_disable
      - os_writing_tools_disable
  - section: "passwordpolicy"
    rules:
      - pwpolicy_account_lockout_enforce
      - pwpolicy_account_lockout_timeout_enforce
      - pwpolicy_history_enforce
      - pwpolicy_minimum_length_enforce
      - pwpolicy_simple_sequence_disable
  - section: "systemsettings"
    rules:
      - system_settings_airplay_receiver_disable
      - system_settings_automatic_login_disable
      - system_settings_bluetooth_disable
      - system_settings_bluetooth_settings_disable
      - system_settings_bluetooth_sharing_disable
      - system_settings_content_caching_disable
      - system_settings_critical_update_install_enforce
      - system_settings_diagnostics_reports_disable
      - system_settings_external_intelligence_disable
      - system_settings_external_intelligence_sign_in_disable
      - system_settings_find_my_disable
      - system_settings_firewall_enable
      - system_settings_firewall_stealth_mode_enable
      - system_settings_gatekeeper_identified_developers_allowed
      - system_settings_gatekeeper_override_disallow
      - system_settings_guest_access_smb_disable
      - system_settings_guest_account_disable
      - system_settings_improve_assistive_voice_disable
      - system_settings_improve_search_disable
      - system_settings_improve_siri_dictation_disable
      - system_settings_internet_accounts_disable
      - system_settings_internet_sharing_disable
      - system_settings_location_services_disable
      - system_settings_loginwindow_prompt_username_password_enforce
      - system_settings_media_sharing_disabled
      - system_settings_password_hints_disable
      - system_settings_personalized_advertising_disable
      - system_settings_printer_sharing_disable
      - system_settings_rae_disable
      - system_settings_remote_management_disable
      - system_settings_screen_sharing_disable
      - system_settings_screensaver_timeout_enforce
      - system_settings_siri_disable
      - system_settings_siri_settings_disable
      - system_settings_smbd_disable
      - system_settings_ssh_disable
      - system_settings_ssh_enable
      - system_settings_time_server_configure
      - system_settings_time_server_enforce
      - system_settings_touch_id_settings_disable
      - system_settings_usb_restricted_mode
      - system_settings_wallet_applepay_settings_disable
      - system_settings_wifi_disable
  - section: "Inherent"
    rules:
      - os_application_sandboxing
      - os_implement_cryptography
      - os_logical_access
      - os_malicious_code_prevention
      - os_obscure_password
      - os_prohibit_remote_activation_collab_devices
      - os_reauth_users_change_authenticators
      - os_required_crypto_module
      - os_store_encrypted_passwords
      - os_unique_identification
      - pwpolicy_force_password_change
  - section: "Permanent"
    rules:
      - os_protect_dos_attacks
      - os_reauth_devices_change_authenticators
      - os_secure_name_resolution
  - section: "not_applicable"
    rules: 
      - os_access_control_mobile_devices
      - os_identify_non-org_users
      - os_nonlocal_maintenance
  - section: "Supplemental"
    rules:
      - supplemental_controls
      - supplemental_filevault
      - supplemental_firewall_pf
      - supplemental_password_policy
      - supplemental_smartcard<|MERGE_RESOLUTION|>--- conflicted
+++ resolved
@@ -79,10 +79,7 @@
       - os_image_generation_disable
       - os_iphone_mirroring_disable
       - os_ir_support_disable
-<<<<<<< HEAD
-=======
       - os_mail_smart_reply_disable
->>>>>>> 13d1e916
       - os_mail_summary_disable
       - os_mdm_require
       - os_nfsd_disable
