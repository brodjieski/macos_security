id: sysprefs_screensaver_ask_for_password_delay_enforce
title: "Enforce Session Lock After Screen Saver is Started"
discussion: |
  A screen saver _MUST_ be enabled and the system _MUST_ be configured to require a password to unlock once the screensaver has been on for a maximum of $ODV seconds. 
  
  An unattended system with an excessive grace period is vulnerable to a malicious user. 
check: |
  /usr/bin/osascript -l JavaScript << EOS
  function run() {
   let delay = ObjC.unwrap($.NSUserDefaults.alloc.initWithSuiteName('com.apple.screensaver')\
   .objectForKey('askForPasswordDelay'))
    if ( delay <= 5 ) {
      return("true")
    } else {
      return("false")
    }
  }
  EOS
result:
<<<<<<< HEAD
  integer: $ODV
=======
  string: "true"
>>>>>>> 7ffbb11a
fix: |
  This is implemented by a Configuration Profile.
references:
  cce:
    - CCE-85442-2
  cci: 
    - CCI-000056
  800-53r5:
    - AC-11
  800-53r4: 
    - AC-11
  srg: 
    - SRG-OS-000028-GPOS-00009
  disa_stig: 
    - APPL-11-000003
  800-171r2:
    - 3.1.10
  cis:
    benchmark:
      - 5.8 (level 1)
    controls v8:
      - 4.7
macOS:
  - "11.0"
odv:
  hint: "Number of seconds."
  default: 5
  stig: 5
  cis_lvl1: 5
  cis_lvl2: 5
tags:
  - 800-53r5_moderate
  - 800-53r5_high
  - 800-53r4_moderate
  - 800-53r4_high
  - 800-171
  - cnssi-1253
  - stig
  - cis_lvl1
  - cis_lvl2
  - cisv8
severity: "medium"
mobileconfig: true
mobileconfig_info:
  com.apple.screensaver:
    askForPasswordDelay: $ODV<|MERGE_RESOLUTION|>--- conflicted
+++ resolved
@@ -17,11 +17,7 @@
   }
   EOS
 result:
-<<<<<<< HEAD
-  integer: $ODV
-=======
   string: "true"
->>>>>>> 7ffbb11a
 fix: |
   This is implemented by a Configuration Profile.
 references:
