--- conflicted
+++ resolved
@@ -56,16 +56,10 @@
     - SRG-OS-000105-GPOS-00052
     - SRG-OS-000705-GPOS-00150
   disa_stig:
-<<<<<<< HEAD
     - APPL-15-003051
-  800-171r2:
-    - 3.5.3
-=======
-    - N/A
   800-171r3:
     - 03.05.03
     - 03.05.04
->>>>>>> b32a6bf1
   cis:
     benchmark:
       - N/A
