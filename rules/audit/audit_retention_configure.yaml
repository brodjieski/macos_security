--- conflicted
+++ resolved
@@ -27,17 +27,13 @@
   srg:
     - SRG-OS-000341-GPOS-00132
   disa_stig:
-<<<<<<< HEAD
-    - N/A
+    - APPL-12-001029
   cis:
     benchmark:
       - N/A
     v8:
       - 8.3
       - 8.1
-=======
-    - APPL-12-001029
->>>>>>> 8ef37541
 macOS:
   - "12.0"
 tags:
