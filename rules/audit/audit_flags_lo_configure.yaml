--- conflicted
+++ resolved
@@ -53,11 +53,8 @@
   - 800-53r5_high 
   - 800-171 
   - cnssi-1253
-<<<<<<< HEAD
-=======
   - cisv8
   - stig
->>>>>>> 8ef37541
 severity: "medium"
 mobileconfig: false
 mobileconfig_info: