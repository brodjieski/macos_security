--- conflicted
+++ resolved
@@ -10,11 +10,7 @@
   This requirement is a permanent finding and cannot be fixed. An appropriate mitigation for the system must be implemented, but this finding cannot be considered fixed.
 references:
   cce:
-<<<<<<< HEAD
-    - N/A
-=======
     - CCE-92729-3
->>>>>>> 5acbdbd2
   cci:
     - N/A
   800-53r5:
