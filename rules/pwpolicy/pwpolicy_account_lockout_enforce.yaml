id: pwpolicy_account_lockout_enforce
title: "Limit Consecutive Failed Login Attempts to $ODV"
discussion: |
  The macOS _MUST_ be configured to limit the number of failed login attempts to a maximum of $ODV. When the maximum number of failed attempts is reached, the account _MUST_ be locked for a period of time after.

  This rule protects against malicious users attempting to gain access to the system via brute-force hacking methods. 
check: |
  /usr/bin/osascript -l JavaScript << EOS
  $.NSUserDefaults.alloc.initWithSuiteName('com.apple.mobiledevice.passwordpolicy')\
  .objectForKey('maxFailedAttempts').js
  EOS
result:
  integer: $ODV
fix: |
  This is implemented by a Configuration Profile.
references:
  cce:
    - CCE-91029-9
  cci:
    - CCI-002238
  800-53r5:
    - AC-7
  800-53r4: 
    - AC-7
  srg:
    - SRG-OS-000329-GPOS-00128
  disa_stig:
    - APPL-12-000022
  800-171r2:
    - 3.1.8
  cis:
    benchmark:
<<<<<<< HEAD
      - 5.2.1 (level 1)
    v8:
=======
      - N/A
    controls v8:
>>>>>>> 4580e07e
      - 6.2
macOS:
  - "12.0"
odv:
  hint: "Number of failed attempts."
  default: 3
  stig: 3
  cis_lvl1: 5
  cis_lvl2: 5
tags:
  - 800-171 
  - cnssi-1253 
  - 800-53r4_low 
  - 800-53r4_moderate 
  - 800-53r4_high 
  - 800-53r5_low 
  - 800-53r5_moderate 
  - 800-53r5_high
  - cis_lvl1
  - cis_lvl2
  - cisv8
  - stig
severity: "medium"
mobileconfig: true
mobileconfig_info:
  com.apple.mobiledevice.passwordpolicy:
    maxFailedAttempts: $ODV<|MERGE_RESOLUTION|>--- conflicted
+++ resolved
@@ -30,13 +30,8 @@
     - 3.1.8
   cis:
     benchmark:
-<<<<<<< HEAD
       - 5.2.1 (level 1)
-    v8:
-=======
-      - N/A
     controls v8:
->>>>>>> 4580e07e
       - 6.2
 macOS:
   - "12.0"
