--- conflicted
+++ resolved
@@ -23,14 +23,8 @@
   2.6.7 Audit Lockdown Mode +
   2.7.2 Audit iPhone Mirroring +
   2.8.1 Audit Universal Control Settings +
-<<<<<<< HEAD
-  2.9.1.1 Ensure the OS Is Not Active When Resuming from Standby (Intel) +
-  2.11.2 Audit Touch ID +
-  2.13.1 Audit Passwords System Preference Setting +
-=======
   2.10.1.1 Ensure the OS Is Not Active When Resuming from Standby (Intel) +
   2.12.2 Audit Touch ID +
->>>>>>> 13d1e916
   2.14.1 Audit Game Center Settings +
   2.15.1 Audit Notification & Focus Settings +
   2.16.1 Audit Wallet & Apple Pay Settings +
