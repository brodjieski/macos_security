id: supplemental_cis_manual
title: "CIS Manual Recommendations"
discussion: |
  List of CIS recommendations that are manual check in the CIS macOS Benchmark.
<<<<<<< HEAD

  [cols="15%h, 85%a"]
  |===

  |Section
  |Install Updates, Patches and Additional Security Software

  |Recommendations
  |1.8 Audit Computer Name
  |===
=======
>>>>>>> 7e44b1b2
  
  [cols="15%h, 85%a"]
  |===
  |Section
  |System Settings

  |Recommendations
  |2.1.1.1 Audit iCloud Keychain +
  2.1.1.2 Audit iCloud Drive + 
  2.1.2 Audit App Store Password Settings +
  2.3.3.12 Ensure Computer Name Does Not Contain PII or Protected Organizational Information +
  2.5.1 Audit Siri Settings +
  2.6.1.3 Audit Location Services Access +
  2.6.6 Audit Lockdown Mode +
  2.8.1 Audit Universal Control Settings +
  2.11.2 Audit Touch ID and Wallet & Apple Pay Settings +  
  2.13.1 Audit Passwords System Preference Setting +
  2.14.1 Audit Notification & Focus Settings +  
  |===

  [cols="15%h, 85%a"]
  |===
  |Section
  |Logging and Auditing

  |Recommendations
  |3.7 Audit Software Inventory
  |===

  [cols="15%h, 85%a"]
  |===
  |Section
  |System Access, Authentication and Authorization

  |Recommendations
  |5.2.3 Ensure Complex Password Must Contain Alphabetic Characters Is Configured +
  5.2.4 Ensure Complex Password Must Contain Numeric Character Is Configured +
  5.2.5 Ensure Complex Password Must Contain Special Character Is Configured +
  5.2.6 Ensure Complex Password Must Contain Uppercase and Lowercase Characters Is Configured +
  5.3.1 Ensure All User Storage APFS Volumes are Encrypted +
  5.3.2 Ensure All User Storage CoreStorage Volumes are Encrypted +
  5.5 Ensure Login Keychain is Locked when the Computer Sleeps +
  |===

  [cols="15%h, 85%a"]
  |===
  |Section
  |Applications

  |6.2.1 Ensure Protect Mail Activity in Mail Is Enabled +
  6.3.2 Audit History and Remove History Items +
  6.3.5 Audit Hide IP Address in Safari Setting +
  6.3.7 Audit History and Remove History Items +
  |===
check: |
fix: |
references:
  cci:
    - N/A
  800-53r5: 
    - N/A    
  800-53r4: 
    - N/A
  srg:
    - N/A
  disa_stig:
    - N/A
macOS:
  - "13.0"
tags:
  - supplemental
mobileconfig: false
mobileconfig_info:<|MERGE_RESOLUTION|>--- conflicted
+++ resolved
@@ -2,19 +2,6 @@
 title: "CIS Manual Recommendations"
 discussion: |
   List of CIS recommendations that are manual check in the CIS macOS Benchmark.
-<<<<<<< HEAD
-
-  [cols="15%h, 85%a"]
-  |===
-
-  |Section
-  |Install Updates, Patches and Additional Security Software
-
-  |Recommendations
-  |1.8 Audit Computer Name
-  |===
-=======
->>>>>>> 7e44b1b2
   
   [cols="15%h, 85%a"]
   |===
