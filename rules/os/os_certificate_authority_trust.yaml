--- conflicted
+++ resolved
@@ -21,13 +21,10 @@
   srg:
     - SRG-OS-000066-GPOS-00034
   disa_stig:
-<<<<<<< HEAD
     - N/A
   cmmc:
     - SC.L2-3.13.10
-=======
     - APPL-13-003001
->>>>>>> a6fbad22
 macOS:
   - "13.0"
 tags:
@@ -37,14 +34,11 @@
   - 800-53r4_high
   - cnssi-1253
   - manual
-<<<<<<< HEAD
   - cnssi-1253_moderate
   - cnssi-1253_low
   - cnssi-1253_high
   - cmmc_lvl2
-=======
   - stig
->>>>>>> a6fbad22
 severity: "high"
 mobileconfig: false
 mobileconfig_info: