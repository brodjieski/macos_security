id: os_mail_app_disable
title: "Disable Mail App"
discussion: |
  The macOS built-in Mail.app _MUST_ be disabled. 

  The Mail.app contains functionality that can establish connections to Apple's iCloud, even when security controls to disable iCloud access have been put in place.
  
  [IMPORTANT]
  ====
  Some organizations allow the use of the built-in Mail.app for organizational communication. Information System Security Officers (ISSOs) may make the risk-based decision not to disable the macOS built-in Mail.app to avoid losing this functionality, but they are advised to first fully weigh the potential risks posed to their organization.
  ====

  [IMPORTANT]
  ====
  Apple has deprecated the use of link:https://github.com/apple/device-management/blob/eb51fb0cb9626cac4717858556912c257a734ce0/mdm/profiles/com.apple.applicationaccess.new.yaml#L67-L70[application restriction controls], using these controls may not work as expected. Third party software may be required to fulfill the compliance requirements.
  ====
check: |  
  /usr/bin/osascript -l JavaScript << EOS
  function run() {
    let pref1 = ObjC.unwrap($.NSUserDefaults.alloc.initWithSuiteName('com.apple.applicationaccess.new')\
    .objectForKey('familyControlsEnabled'))
    let pathlist = $.NSUserDefaults.alloc.initWithSuiteName('com.apple.applicationaccess.new')\
    .objectForKey('pathBlackList').js
    for ( let app in pathlist ) {
        if ( ObjC.unwrap(pathlist[app]) == "/Applications/Mail.app" && pref1 == true ){
            return("true")
        }
    }
    return("false")
    }
  EOS
result:
  string: "true"
fix: |
  This is implemented by a Configuration Profile.
references:
  cce:
    - CCE-91816-9
  cci: 
    - N/A
  800-53r5:
    - AC-20
    - CM-7
    - CM-7(1)
  800-53r4:
    - CM-7
    - CM-7(1)
    - AC-20
  srg:
    - N/A
  disa_stig:
    - N/A
  800-171r2:
    - 3.1.20
    - 3.4.6
  cis:
    benchmark:
      - N/A
    controls v8:
      - 4.1
      - 4.8
  cmmc:
    - AC.L1-3.1.20
    - CM.L2-3.4.6
    - CM.L2-3.4.7
macOS:
  - "13.0"
tags:
<<<<<<< HEAD
  - 800-53r5_low 
  - 800-53r5_moderate 
  - 800-53r5_high 
  - 800-53r4_low 
  - 800-53r4_moderate 
  - 800-53r4_high 
  - 800-171 
  - cnssi-1253
  - cisv8
  - cmmc_lvl3
  - cmmc_lvl2
  - cmmc_lvl1
=======
  - none
>>>>>>> d706e151
severity: "medium"
mobileconfig: true
mobileconfig_info:
  com.apple.applicationaccess.new:
    familyControlsEnabled: true
    pathBlackList: 
      - /Applications/Mail.app<|MERGE_RESOLUTION|>--- conflicted
+++ resolved
@@ -66,22 +66,7 @@
 macOS:
   - "13.0"
 tags:
-<<<<<<< HEAD
-  - 800-53r5_low 
-  - 800-53r5_moderate 
-  - 800-53r5_high 
-  - 800-53r4_low 
-  - 800-53r4_moderate 
-  - 800-53r4_high 
-  - 800-171 
-  - cnssi-1253
-  - cisv8
-  - cmmc_lvl3
-  - cmmc_lvl2
-  - cmmc_lvl1
-=======
   - none
->>>>>>> d706e151
 severity: "medium"
 mobileconfig: true
 mobileconfig_info:
