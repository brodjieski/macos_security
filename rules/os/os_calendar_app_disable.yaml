id: os_calendar_app_disable
title: "Disable Calendar.app"
discussion: |
  The macOS built-in Calendar.app _MUST_ be disabled as this application can establish a connection to non-approved services. This rule is in place to prevent inadvertent data transfers.

  [IMPORTANT]
  ====
  Some organizations allow the use of the built-in Calendar.app for organizational communication. Information System Security Officers (ISSOs) may make the risk-based decision not to disable the macOS built-in Mail.app to avoid losing this functionality, but they are advised to first fully weigh the potential risks posed to their organization.
  ====
check: |
  /usr/bin/osascript -l JavaScript << EOS
  function run() {
    let pref1 = ObjC.unwrap($.NSUserDefaults.alloc.initWithSuiteName('com.apple.applicationaccess.new')\
    .objectForKey('familyControlsEnabled'))
    let pathlist = $.NSUserDefaults.alloc.initWithSuiteName('com.apple.applicationaccess.new')\
    .objectForKey('pathBlackList').js
    for ( let app in pathlist ) {
        if ( ObjC.unwrap(pathlist[app]) == "/Applications/Calendar.app" && pref1 == true ){
            return("true")
        }
    }
    return("false")
    }
  EOS
result:
  string: "true"
fix: |
  This is implemented by a Configuration Profile.
references:
  cce:
    - CCE-91769-0
  cci: 
    - N/A
  800-53r5:
    - AC-20
    - CM-7
    - CM-7(1)
  800-53r4:
    - CM-7
    - CM-7(1)
    - AC-20
  srg:
    - N/A
  disa_stig:
    - N/A
  800-171r2:
    - 3.1.20
    - 3.4.6
  cis:
    benchmark:
      - N/A
    controls v8:
      - 4.1
      - 4.8
  cmmc:
    - AC.L1-3.1.20
    - CM.L2-3.4.6
    - CM.L2-3.4.7
macOS:
  - "13.0"
tags:
<<<<<<< HEAD
  - none
  - cnssi-1253_moderate
  - cnssi-1253_low
  - cnssi-1253_high
=======
  - 800-53r5_low 
  - 800-53r5_moderate 
  - 800-53r5_high 
  - 800-53r4_low 
  - 800-53r4_moderate 
  - 800-53r4_high 
  - 800-171 
  - cnssi-1253
  - cisv8
>>>>>>> a6fbad22
severity: "medium"
mobileconfig: true
mobileconfig_info:
  com.apple.applicationaccess.new:
    familyControlsEnabled: true
    pathBlackList: 
      - /Applications/Calendar.app<|MERGE_RESOLUTION|>--- conflicted
+++ resolved
@@ -59,12 +59,6 @@
 macOS:
   - "13.0"
 tags:
-<<<<<<< HEAD
-  - none
-  - cnssi-1253_moderate
-  - cnssi-1253_low
-  - cnssi-1253_high
-=======
   - 800-53r5_low 
   - 800-53r5_moderate 
   - 800-53r5_high 
@@ -74,7 +68,6 @@
   - 800-171 
   - cnssi-1253
   - cisv8
->>>>>>> a6fbad22
 severity: "medium"
 mobileconfig: true
 mobileconfig_info:
