--- conflicted
+++ resolved
@@ -16,11 +16,6 @@
     - CCE-92915-8
   cci:
     - N/A
-<<<<<<< HEAD
-  cci:
-    - N/A
-=======
->>>>>>> 5acbdbd2
   800-53r5:
     - N/A
   800-53r4:
