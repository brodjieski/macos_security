id: os_install_log_retention_configure
title: Configure Install.log Retention to $ODV
discussion: |
  The install.log _MUST_ be configured to require records be kept for a organizational defined value before deletion, unless the system uses a central audit record storage facility.
check: |
  /usr/sbin/aslmanager -dd 2>&1 | /usr/bin/awk '/\/var\/log\/install.log$/ {count++} /Processing module com.apple.install/,/Finished/ { for (i=1;i<=NR;i++) { if ($i == "TTL" && $(i+2) >= $ODV) { ttl="True" }; if ($i == "MAX") {max="True"}}} END{if (count > 1) { print "Multiple config files for /var/log/install, manually remove the extra files"} else if (max == "True") { print "all_max setting is configured, must be removed" } if (ttl != "True") { print "TTL not configured" } else { print "Yes" }}' 
result:
  string: 'Yes'
fix: |
  [source,bash]
  ----
  /usr/bin/sed -i '' "s/\* file \/var\/log\/install.log.*/\* file \/var\/log\/install.log format='\$\(\(Time\)\(JZ\)\) \$Host \$\(Sender\)\[\$\(PID\\)\]: \$Message' rotate=utc compress file_max=50M size_only ttl=$ODV/g" /etc/asl/com.apple.install
  ----

  NOTE: If there are multiple configuration files in /etc/asl that are set to process the file /var/log/install.log, these files will have to be manually removed.
references:
  cce:
    - CCE-94212-8
  cci:
    - CCI-001849
  800-53r5:
    - AU-11
    - AU-4
  800-53r4:
    - AU-11
    - AU-4
  srg:
    - SRG-OS-000341-GPOS-00132
  disa_stig:
<<<<<<< HEAD
    - APPL-15-004050
  800-171r2:
    - N/A
=======
    - N/A
  800-171r3:
    - 03.03.03
>>>>>>> b32a6bf1
  cis:
    benchmark:
      - 3.3 (level 1)
    controls v8:
      - 8.1
      - 8.3
  cmmc:
    - AU.L2-3.3.1
macOS:
  - '15.0'
odv:
  hint: Number of days.
  recommended: 365
  cis_lvl1: 365
  cis_lvl2: 365
  stig: 365
tags:
  - cis_lvl1
  - cis_lvl2
  - cisv8
  - cnssi-1253_moderate
  - cnssi-1253_low
  - cnssi-1253_high
  - cmmc_lvl2
  - stig
severity: medium
mobileconfig: false
mobileconfig_info:<|MERGE_RESOLUTION|>--- conflicted
+++ resolved
@@ -27,15 +27,9 @@
   srg:
     - SRG-OS-000341-GPOS-00132
   disa_stig:
-<<<<<<< HEAD
     - APPL-15-004050
-  800-171r2:
-    - N/A
-=======
-    - N/A
   800-171r3:
     - 03.03.03
->>>>>>> b32a6bf1
   cis:
     benchmark:
       - 3.3 (level 1)
