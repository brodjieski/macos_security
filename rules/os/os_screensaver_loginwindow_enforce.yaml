--- conflicted
+++ resolved
@@ -29,7 +29,6 @@
 macOS:
   - "13.0"
 tags:
-<<<<<<< HEAD
   - 800-53r5_moderate 
   - 800-53r5_high 
   - 800-53r4_moderate 
@@ -38,17 +37,8 @@
   - cnssi-1253_moderate
   - cnssi-1253_low
   - cnssi-1253_high
-severity: "low"
-=======
-  - 800-53r5_moderate
-  - 800-53r5_high
-  - 800-53r4_moderate
-  - 800-53r4_high
-  - 800-171
-  - cnssi-1253
   - stig
 severity: "medium"
->>>>>>> a6fbad22
 mobileconfig: true
 mobileconfig_info:
   com.apple.screensaver:
