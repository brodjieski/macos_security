--- conflicted
+++ resolved
@@ -46,16 +46,6 @@
 macOS:
   - "13.0"
 tags:
-<<<<<<< HEAD
-  - 800-53r5_low
-  - 800-53r5_moderate
-  - 800-53r5_high
-  - 800-53r4_low
-  - 800-53r4_moderate
-  - 800-53r4_high
-  - 800-171
-  - cnssi-1253
-=======
   - 800-53r5_low 
   - 800-53r5_moderate 
   - 800-53r5_high 
@@ -63,7 +53,6 @@
   - 800-53r4_moderate 
   - 800-53r4_high 
   - 800-171 
->>>>>>> d706e151
   - cisv8
   - cmmc_lvl3
   - cmmc_lvl2
