id: os_sshd_login_grace_time_configure
title: "Set Login Grace Time to $ODV"
discussion: |
  If SSHD is enabled then it _MUST_ be configured to wait only $ODV seconds before timing out logon attempts.

  NOTE: /etc/ssh/sshd_config will be automatically modified to its original state following any update or major upgrade to the operating system.
check: |
  /usr/sbin/sshd -T | /usr/bin/awk '/logingracetime/{print $2}'
result:
  integer: $ODV
fix: |
  [source,bash]
  ----
  include_dir=$(/usr/bin/awk '/^Include/ {print $2}' /etc/ssh/sshd_config | /usr/bin/tr -d '*')

  if [[ -z $include_dir ]]; then
    /usr/bin/sed -i.bk "1s/.*/Include \/etc\/ssh\/sshd_config.d\/\*/" /etc/ssh/sshd_config
  fi

  /usr/bin/grep -qxF 'logingracetime $ODV' "${include_dir}01-mscp-sshd.conf" 2>/dev/null || echo "logingracetime $ODV" >> "${include_dir}01-mscp-sshd.conf"

  for file in $(ls ${include_dir}); do
    if [[ "$file" == "100-macos.conf" ]]; then
        continue
    fi
    if [[ "$file" == "01-mscp-sshd.conf" ]]; then
        break
    fi
    /bin/mv ${include_dir}${file} ${include_dir}20-${file}
  done
  ----
references:
  cce:
    - CCE-91892-0
  cci:
    - CCI-001133
  800-53r5:
    - SC-10
  800-53r4:
    - SC-10
  srg:
    - SRG-OS-000163-GPOS-00072
  disa_stig:
    - APPL-13-000053
  800-171r2:
    - 3.13.9
  cmmc:
    - SC.L2-3.13.9
macOS:
  - "13.0"
odv:
  hint: "Number of seconds."
  recommended: 30
  stig: 30
tags:
<<<<<<< HEAD
  - none
  - cnssi-1253_moderate
  - cnssi-1253_low
  - cnssi-1253_high
  - cmmc_lvl2
=======
  - stig
>>>>>>> a6fbad22
severity: "medium"
mobileconfig: false
mobileconfig_info:<|MERGE_RESOLUTION|>--- conflicted
+++ resolved
@@ -53,15 +53,11 @@
   recommended: 30
   stig: 30
 tags:
-<<<<<<< HEAD
-  - none
   - cnssi-1253_moderate
   - cnssi-1253_low
   - cnssi-1253_high
   - cmmc_lvl2
-=======
   - stig
->>>>>>> a6fbad22
 severity: "medium"
 mobileconfig: false
 mobileconfig_info: