id: os_password_autofill_disable
title: Disable Password Autofill
discussion: |
  Password Autofill _MUST_ be disabled.

  macOS allows users to save passwords and use the Password Autofill feature in Safari and compatible apps. To protect against malicious users gaining access to the system, this feature _MUST_ be disabled to prevent users from being prompted to save passwords in applications.
check: |
  /usr/bin/osascript -l JavaScript << EOS
  $.NSUserDefaults.alloc.initWithSuiteName('com.apple.applicationaccess')\
  .objectForKey('allowPasswordAutoFill').js
  EOS
result:
  string: 'false'
fix: |
  This is implemented by a Configuration Profile.
references:
  cce:
    - CCE-94247-4
  cci:
    - N/A
  800-53r5:
    - N/A
<<<<<<< HEAD
=======
  srg:
    - SRG-OS-000095-GPOS-00049
  800-171r3:
    - 03.04.06
  cis:
    benchmark:
      - N/A
    controls v8:
      - 4.1
      - 4.8
  cmmc:
    - CM.L2-3.4.6
    - CM.L2-3.4.7
    - IA.L2-3.5.8
    - IA.L2-3.5.9
>>>>>>> b32a6bf1
macOS:
  - '15.0'
tags:
  - none
mobileconfig: true
mobileconfig_info:
  com.apple.applicationaccess:
    allowPasswordAutoFill: false<|MERGE_RESOLUTION|>--- conflicted
+++ resolved
@@ -20,8 +20,6 @@
     - N/A
   800-53r5:
     - N/A
-<<<<<<< HEAD
-=======
   srg:
     - SRG-OS-000095-GPOS-00049
   800-171r3:
@@ -37,7 +35,6 @@
     - CM.L2-3.4.7
     - IA.L2-3.5.8
     - IA.L2-3.5.9
->>>>>>> b32a6bf1
 macOS:
   - '15.0'
 tags:
