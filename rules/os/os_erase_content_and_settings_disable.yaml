id: os_erase_content_and_settings_disable
title: "Disable Erase Content and Settings"
discussion: |
  Erase Content and Settings _MUST_ be disabled.
check: |
  /usr/bin/osascript -l JavaScript << EOS
  $.NSUserDefaults.alloc.initWithSuiteName('com.apple.applicationaccess')\
  .objectForKey('allowEraseContentAndSettings').js
  EOS
result:
  string: "false"
fix: |
  This is implemented by a Configuration Profile.
references:
  cce:
    - CCE-91783-1
  cci:
    - CCI-000381
  800-53r5:
    - CM-7
    - CM-7(1)
  800-53r4:
    - CM-7
    - CM-7(1)
  srg:
    - SRG-OS-000095-GPOS-00049
  disa_stig:
<<<<<<< HEAD
    - N/A
  cmmc:
    - CM.L2-3.4.6
    - CM.L2-3.4.7
macOS:
  - "13.0"
tags:
  - cnssi-1253_moderate
  - cnssi-1253_low
  - cnssi-1253_high
  - cmmc_lvl2
=======
    - APPL-13-005061
macOS:
  - "13.0"
tags:
  - stig
>>>>>>> a6fbad22
severity: "medium"
mobileconfig: true
mobileconfig_info:
  com.apple.applicationaccess:
    allowEraseContentAndSettings: false<|MERGE_RESOLUTION|>--- conflicted
+++ resolved
@@ -25,8 +25,7 @@
   srg:
     - SRG-OS-000095-GPOS-00049
   disa_stig:
-<<<<<<< HEAD
-    - N/A
+    - APPL-13-005061
   cmmc:
     - CM.L2-3.4.6
     - CM.L2-3.4.7
@@ -37,13 +36,7 @@
   - cnssi-1253_low
   - cnssi-1253_high
   - cmmc_lvl2
-=======
-    - APPL-13-005061
-macOS:
-  - "13.0"
-tags:
   - stig
->>>>>>> a6fbad22
 severity: "medium"
 mobileconfig: true
 mobileconfig_info:
