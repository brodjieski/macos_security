id: os_home_folders_secure
title: Secure User's Home Folders
discussion: |
  The system _MUST_ be configured to prevent access to other user's home folders.

  The default behavior of macOS is to allow all valid users access to the top level of every other user's home folder while restricting access only to the Apple default folders within.
check: |
  /usr/bin/find /System/Volumes/Data/Users -mindepth 1 -maxdepth 1 -type d ! \( -perm 700 -o -perm 711 \) | /usr/bin/grep -v "Shared" | /usr/bin/grep -v "Guest" | /usr/bin/wc -l | /usr/bin/xargs
result:
  integer: 0
fix: |
  [source,bash]
  ----
  IFS=$'\n'
  for userDirs in $( /usr/bin/find /System/Volumes/Data/Users -mindepth 1 -maxdepth 1 -type d ! \( -perm 700 -o -perm 711 \) | /usr/bin/grep -v "Shared" | /usr/bin/grep -v "Guest" ); do
    /bin/chmod og-rwx "$userDirs"
  done
  unset IFS
  ----
references:
  cce:
    - CCE-94204-5
  cci:
    - CCI-000366
  800-53r5:
    - AC-6
  800-53r4:
    - AC-6
  srg:
    - SRG-OS-000480-GPOS-00230
    - SRG-OS-000480-GPOS-00228
  disa_stig:
<<<<<<< HEAD
    - APPL-15-002068
  800-171r2:
    - 3.1.5
=======
    - N/A
  800-171r3:
    - 03.01.05
>>>>>>> b32a6bf1
  cis:
    benchmark:
      - 5.1.1 (level 1)
    controls v8:
      - 3.3
  cmmc:
    - AC.L1-3.1.1
    - AC.L2-3.1.5
macOS:
  - '15.0'
tags:
  - 800-53r5_moderate
  - 800-53r5_high
  - 800-53r4_moderate
  - 800-53r4_high
  - 800-171
  - cis_lvl1
  - cis_lvl2
  - cisv8
  - cnssi-1253_moderate
  - cnssi-1253_low
  - cnssi-1253_high
  - cmmc_lvl2
  - cmmc_lvl1
  - stig
severity: medium
mobileconfig: false
mobileconfig_info:<|MERGE_RESOLUTION|>--- conflicted
+++ resolved
@@ -30,15 +30,9 @@
     - SRG-OS-000480-GPOS-00230
     - SRG-OS-000480-GPOS-00228
   disa_stig:
-<<<<<<< HEAD
     - APPL-15-002068
-  800-171r2:
-    - 3.1.5
-=======
-    - N/A
   800-171r3:
     - 03.01.05
->>>>>>> b32a6bf1
   cis:
     benchmark:
       - 5.1.1 (level 1)
