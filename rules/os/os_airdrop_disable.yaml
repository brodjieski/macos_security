id: os_airdrop_disable
title: Disable AirDrop
discussion: |-
  AirDrop _MUST_ be disabled to prevent file transfers to or from unauthorized devices.
<<<<<<< HEAD
=======

>>>>>>> 5acbdbd2
  AirDrop allows users to share and receive files from other nearby Apple devices.
check: |
  /usr/bin/osascript -l JavaScript << EOS
  $.NSUserDefaults.alloc.initWithSuiteName('com.apple.applicationaccess')\
  .objectForKey('allowAirDrop').js
  EOS
result:
  string: 'false'
fix: |
  This is implemented by a Configuration Profile.
references:
  cce:
    - CCE-92756-6
  cci:
    - CCI-000381
  800-53r5:
    - AC-3
    - AC-20
    - CM-7
    - CM-7(1)
  800-53r4:
    - CM-7
    - CM-7(1)
    - AC-3
    - AC-20
  srg:
    - SRG-OS-000300-GPOS-00118
    - SRG-OS-000080-GPOS-00048
    - SRG-OS-000095-GPOS-00049
  disa_stig:
    - N/A
  800-171r2:
    - 3.1.1
    - 3.1.2
    - 3.1.16
    - 3.1.20
    - 3.4.6
  cis:
    benchmark:
      - 2.3.1.1 (level 1)
    controls v8:
      - 4.1
      - 4.8
      - 6.7
  cmmc:
    - AC.L1-3.1.1
    - AC.L1-3.1.20
    - CM.L2-3.4.6
    - CM.L2-3.4.7
macOS:
  - '14.0'
tags:
  - 800-53r5_low
  - 800-53r5_moderate
  - 800-53r5_high
  - 800-53r4_low
  - 800-53r4_moderate
  - 800-53r4_high
  - 800-171
  - cis_lvl1
  - cis_lvl2
  - cisv8
  - cnssi-1253_moderate
  - cnssi-1253_low
  - cnssi-1253_high
  - cmmc_lvl2
  - cmmc_lvl1
  - newstig
severity: low
mobileconfig: true
mobileconfig_info:
  com.apple.applicationaccess:
    allowAirDrop: false<|MERGE_RESOLUTION|>--- conflicted
+++ resolved
@@ -2,10 +2,6 @@
 title: Disable AirDrop
 discussion: |-
   AirDrop _MUST_ be disabled to prevent file transfers to or from unauthorized devices.
-<<<<<<< HEAD
-=======
-
->>>>>>> 5acbdbd2
   AirDrop allows users to share and receive files from other nearby Apple devices.
 check: |
   /usr/bin/osascript -l JavaScript << EOS
