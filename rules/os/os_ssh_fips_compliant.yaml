--- conflicted
+++ resolved
@@ -16,19 +16,12 @@
   MACs hmac-sha2-256-etm@openssh.com,hmac-sha2-256
   PubkeyAcceptedAlgorithms ecdsa-sha2-nistp256,ecdsa-sha2-nistp256-cert-v01@openssh.com,sk-ecdsa-sha2-nistp256-cert-v01@openssh.com
   CASignatureAlgorithms ecdsa-sha2-nistp256,sk-ecdsa-sha2-nistp256@openssh.com"
-<<<<<<< HEAD
-  /usr/bin/grep -c "$fips_ssh_config" /etc/ssh/crypto.conf
-=======
   /usr/bin/grep -c "$fips_ssh_config" /etc/ssh/ssh_config.d/fips_ssh_config
->>>>>>> b32a6bf1
 result:
   integer: 7
 fix: |
   [source,bash]
   ----
-<<<<<<< HEAD
-  /bin/ln -fs /etc/ssh/crypto/fips.conf /etc/ssh/crypto.conf
-=======
   fips_ssh_config="Ciphers aes128-gcm@openssh.com
   HostbasedAcceptedAlgorithms ecdsa-sha2-nistp256,ecdsa-sha2-nistp256-cert-v01@openssh.com
   HostKeyAlgorithms ecdsa-sha2-nistp256-cert-v01@openssh.com,sk-ecdsa-sha2-nistp256-cert-v01@openssh.com,ecdsa-sha2-nistp256,sk-ecdsa-sha2-nistp256@openssh.com
@@ -37,7 +30,6 @@
   PubkeyAcceptedAlgorithms ecdsa-sha2-nistp256,ecdsa-sha2-nistp256-cert-v01@openssh.com,sk-ecdsa-sha2-nistp256-cert-v01@openssh.com
   CASignatureAlgorithms ecdsa-sha2-nistp256,sk-ecdsa-sha2-nistp256@openssh.com"
   /bin/echo "${fips_ssh_config}" > /etc/ssh/ssh_config.d/fips_ssh_config
->>>>>>> b32a6bf1
   ----
 references:
   cce:
@@ -66,18 +58,10 @@
     - SRG-OS-000033-GPOS-00014
     - SRG-OS-000396-GPOS-00176
   disa_stig:
-<<<<<<< HEAD
     - APPL-15-000057
-  800-171r2:
-    - 3.1.13
-    - 3.13.8
-    - 3.13.11
-=======
-    - N/A
   800-171r3:
     - 03.13.08
     - 03.13.11
->>>>>>> b32a6bf1
   cmmc:
     - AC.L2-3.1.13
     - MP.L2-3.8.6
