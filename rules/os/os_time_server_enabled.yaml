id: os_time_server_enabled
title: Enable Time Synchronization Daemon
discussion: |
  The macOS time synchronization daemon (timed) _MUST_ be enabled for proper time synchronization to an authorized time server.

  NOTE: The time synchronization daemon is enabled by default on macOS.
check: |
  /bin/launchctl list | /usr/bin/grep -c com.apple.timed
result:
  integer: 1
fix: |
  [source,bash]
  ----
  /bin/launchctl load -w /System/Library/LaunchDaemons/com.apple.timed.plist
  ----

  NOTE: The service `timed` cannot be unloaded or loaded while System Integrity Protection (SIP) is enabled.
references:
  cce:
    - CCE-94319-1
  cci:
    - CCI-002046
    - CCI-001891
    - CCI-004923
    - CCI-004926
    - CCI-004922
  800-53r5:
    - AU-12(1)
    - SC-45(1)
  800-53r4:
    - AU-8(1)
  srg:
    - SRG-OS-000355-GPOS-00143
    - SRG-OS-000356-GPOS-00144
    - SRG-OS-000785-GPOS-00250
  disa_stig:
<<<<<<< HEAD
    - APPL-15-000180
  800-171r2:
=======
    - N/A
  800-171r3:
>>>>>>> b32a6bf1
    - 3.3.7
  cis:
    benchmark:
      - 2.3.2.2
    controls v8:
      - 8.4
  cmmc:
    - AU.L2-3.3.7
macOS:
  - '15.0'
tags:
  - 800-171
  - 800-53r5_low
  - 800-53r5_moderate
  - 800-53r5_high
  - 800-53r4_moderate
  - 800-53r4_high
  - cis_lvl1
  - cis_lvl2
  - cisv8
  - cnssi-1253_moderate
  - cnssi-1253_low
  - cnssi-1253_high
  - cmmc_lvl2
  - stig
severity: medium
mobileconfig: false
mobileconfig_info:<|MERGE_RESOLUTION|>--- conflicted
+++ resolved
@@ -34,13 +34,8 @@
     - SRG-OS-000356-GPOS-00144
     - SRG-OS-000785-GPOS-00250
   disa_stig:
-<<<<<<< HEAD
     - APPL-15-000180
-  800-171r2:
-=======
-    - N/A
   800-171r3:
->>>>>>> b32a6bf1
     - 3.3.7
   cis:
     benchmark:
