id: os_mobile_file_integrity_enable
<<<<<<< HEAD
title: Enable Apple Mobile File Integrity
discussion: Mobile file integrity _MUST_ be ebabled.
=======
title: "Enable Apple Mobile File Integrity"
discussion:
  Mobile file integrity _MUST_ be ebabled.
>>>>>>> 5acbdbd2
check: |
  /usr/sbin/nvram -p | /usr/bin/grep -c "amfi_get_out_of_my_way=1"
result:
  integer: 0
fix: |
  [source,bash]
  ----
  /usr/sbin/nvram boot-args=""
  ----
references:
  cce:
<<<<<<< HEAD
    - N/A
=======
    - CCE-92828-3
>>>>>>> 5acbdbd2
  cci:
    - N/A
  800-53r5:
    - N/A
  800-53r4:
    - N/A
  srg:
    - N/A
  disa_stig:
    - N/A
  800-171r2:
    - N/A
  cis:
    benchmark:
      - 5.1.3 (level 1)
    controls v8:
      - 2.3
      - 2.6
macOS:
  - '14.0'
tags:
  - cis_lvl1
  - cis_lvl2
  - cisv8
mobileconfig: false
mobileconfig_info:<|MERGE_RESOLUTION|>--- conflicted
+++ resolved
@@ -1,12 +1,6 @@
 id: os_mobile_file_integrity_enable
-<<<<<<< HEAD
 title: Enable Apple Mobile File Integrity
 discussion: Mobile file integrity _MUST_ be ebabled.
-=======
-title: "Enable Apple Mobile File Integrity"
-discussion:
-  Mobile file integrity _MUST_ be ebabled.
->>>>>>> 5acbdbd2
 check: |
   /usr/sbin/nvram -p | /usr/bin/grep -c "amfi_get_out_of_my_way=1"
 result:
@@ -18,11 +12,7 @@
   ----
 references:
   cce:
-<<<<<<< HEAD
-    - N/A
-=======
     - CCE-92828-3
->>>>>>> 5acbdbd2
   cci:
     - N/A
   800-53r5:
