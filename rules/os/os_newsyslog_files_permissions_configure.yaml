--- conflicted
+++ resolved
@@ -25,13 +25,8 @@
     - SRG-OS-000206-GPOS-00084
     - SRG-OS-000205-GPOS-00083
   disa_stig:
-<<<<<<< HEAD
     - APPL-15-004040
-  800-171r2:
-=======
-    - N/A
   800-171r3:
->>>>>>> b32a6bf1
     - N/A
 macOS:
   - '15.0'
