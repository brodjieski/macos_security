id: os_untrusted_tls_disable
title: "Ensure Allow Users to Accept Untrusted TLS Certificates is set to Disabled"
discussion: |
  Users _MUST_ not be allowed to accept self-signed or unverified certificates.
check: " "
fix: |
  This is implemented by a Configuration Profile.
references:
  cce:
    - CCE-93465-3
  cci: 
    - N/A
  800-53r5:
    - N/A
  disa_stig:
    - N/A
  sfr:
    - N/A
<<<<<<< HEAD
  800-171r2:
    - N/A
  indigo:
    - ANNEX K
=======
>>>>>>> 7ae14d8c
  cis:
    benchmark:
      - 2.2.1.6 (level 2 - End-User Owned Devices)
      - 3.2.1.13 (level 2 - Institutionally-Owned Devices)
    controls v8:
      - 4.1
iOS:
  - "17.0"
tags:
  - ios
  - cis_lvl2_byod
  - cis_lvl2_enterprise
  - cisv8
  - indigo_high
supervised: false
mobileconfig: true
mobileconfig_info:
  com.apple.applicationaccess:
    allowUntrustedTLSPrompt: false<|MERGE_RESOLUTION|>--- conflicted
+++ resolved
@@ -16,13 +16,8 @@
     - N/A
   sfr:
     - N/A
-<<<<<<< HEAD
-  800-171r2:
-    - N/A
   indigo:
     - ANNEX K
-=======
->>>>>>> 7ae14d8c
   cis:
     benchmark:
       - 2.2.1.6 (level 2 - End-User Owned Devices)
