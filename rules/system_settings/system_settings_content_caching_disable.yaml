--- conflicted
+++ resolved
@@ -27,15 +27,9 @@
   srg:
     - SRG-OS-000095-GPOS-00049
   disa_stig:
-<<<<<<< HEAD
     - APPL-15-002140
-  800-171r2:
-    - 3.4.6
-=======
-    - N/A
   800-171r3:
     - 03.04.06
->>>>>>> b32a6bf1
   cis:
     benchmark:
       - 2.3.3.9 (level 2)
