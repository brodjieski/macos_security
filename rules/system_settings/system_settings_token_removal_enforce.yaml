id: system_settings_token_removal_enforce
title: "Configure User Session Lock When a Smart Token is Removed"
discussion: |
  The screen lock _MUST_ be configured to initiate automatically when the smart token is removed from the system.

  Session locks are temporary actions taken when users stop work and move away from the immediate vicinity of the information system but do not want to log out because of the temporary nature of their absences. While a session lock is not an acceptable substitute for logging out of an information system for longer periods of time, they prevent a malicious user from accessing the information system when a user has removed their smart token.

  [IMPORTANT]
  ====
  Information System Security Officers (ISSOs) may make the risk-based decision not to enforce a session lock when a smart token is removed, so as to maintain necessary workflow capabilities, but they are advised to first fully weigh the potential risks posed to their organization.
  ====
check: |
  /usr/bin/osascript -l JavaScript << EOS
  $.NSUserDefaults.alloc.initWithSuiteName('com.apple.security.smartcard')\
  .objectForKey('tokenRemovalAction').js
  EOS
result:
  integer: 1
fix:
  This is implemented by a Configuration Profile.
references:
  cce:
    - CCE-91991-0
  cci:
    - CCI-000058
  800-53r5:
    - AC-11
  800-53r4:
    - AC-11
  srg:
    - SRG-OS-000030-GPOS-00011
  disa_stig:
    - APPL-13-000005
  800-171r2:
    - 3.1.10
  cmmc:
    - AC.L2-3.1.10
macOS:
  - "13.0"
tags:
<<<<<<< HEAD
  - 800-53r5_moderate 
  - 800-53r5_high 
  - 800-53r4_moderate 
  - 800-53r4_high 
  - 800-171 
  - cnssi-1253_moderate
  - cnssi-1253_low
  - cnssi-1253_high
  - cmmc_lvl2
=======
  - 800-53r5_moderate
  - 800-53r5_high
  - 800-53r4_moderate
  - 800-53r4_high
  - 800-171
  - cnssi-1253
  - stig
>>>>>>> a6fbad22
severity: "medium"
mobileconfig: true
mobileconfig_info:
  com.apple.security.smartcard:
    tokenRemovalAction: 1<|MERGE_RESOLUTION|>--- conflicted
+++ resolved
@@ -38,7 +38,6 @@
 macOS:
   - "13.0"
 tags:
-<<<<<<< HEAD
   - 800-53r5_moderate 
   - 800-53r5_high 
   - 800-53r4_moderate 
@@ -48,7 +47,6 @@
   - cnssi-1253_low
   - cnssi-1253_high
   - cmmc_lvl2
-=======
   - 800-53r5_moderate
   - 800-53r5_high
   - 800-53r4_moderate
@@ -56,7 +54,6 @@
   - 800-171
   - cnssi-1253
   - stig
->>>>>>> a6fbad22
 severity: "medium"
 mobileconfig: true
 mobileconfig_info:
