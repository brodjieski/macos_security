--- conflicted
+++ resolved
@@ -17,11 +17,7 @@
   This is implemented by a Configuration Profile.
 references:
   cce:
-<<<<<<< HEAD
-    - N/A
-=======
     - CCE-92944-8
->>>>>>> 5acbdbd2
   cci:
     - N/A
   800-53r5:
