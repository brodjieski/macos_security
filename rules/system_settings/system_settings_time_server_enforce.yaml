--- conflicted
+++ resolved
@@ -31,13 +31,8 @@
     - SRG-OS-000355-GPOS-00143
     - SRG-OS-000356-GPOS-00144
   disa_stig:
-<<<<<<< HEAD
     - APPL-15-000014
-  800-171r2:
-=======
-    - N/A
   800-171r3:
->>>>>>> b32a6bf1
     - 3.3.7
   cis:
     benchmark:
