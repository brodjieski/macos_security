id: system_settings_improve_siri_dictation_disable
title: Disable Sending Siri and Dictation Information to Apple
discussion: |
  The ability for Apple to store and review audio of your Siri and Dictation interactions _MUST_ be disabled.

  The information system _MUST_ be configured to provide only essential capabilities. Disabling the submission of Siri and Dictation information will mitigate the risk of unwanted data being sent to Apple.
check: |
  /usr/bin/osascript -l JavaScript << EOS
  $.NSUserDefaults.alloc.initWithSuiteName('com.apple.assistant.support')\
  .objectForKey('Siri Data Sharing Opt-In Status').js
  EOS
result:
  integer: 2
fix: |
  This is implemented by a Configuration Profile.
references:
  cce:
    - CCE-94372-0
  cci:
    - CCI-000381
  800-53r5:
    - AC-20
    - CM-7
    - CM-7(1)
    - SC-7(10)
  800-53r4:
    - CM-7
    - CM-7(1)
    - AC-20
    - SC-7(10)
  800-171r3:
    - 03.01.20
    - 03.04.06
  srg:
    - SRG-OS-000095-GPOS-00049
  disa_stig:
    - APPL-15-002023
  cis:
    benchmark:
      - 2.6.3.2 (level 1)
    controls v8:
      - 4.1
      - 4.8
  cmmc:
    - AC.L1-3.1.20
    - CM.L2-3.4.6
    - CM.L2-3.4.7
macOS:
  - '15.0'
tags:
  - 800-53r5_low
  - 800-53r5_moderate
  - 800-53r5_high
  - 800-53r4_low
  - 800-53r4_moderate
  - 800-53r4_high
  - 800-171
  - cisv8
  - cnssi-1253_moderate
  - cnssi-1253_low
  - cnssi-1253_high
  - cmmc_lvl2
  - cmmc_lvl1
  - stig
  - cis_lvl1
<<<<<<< HEAD
=======
  - cis_lvl2
>>>>>>> b32a6bf1
severity: medium
mobileconfig: true
mobileconfig_info:
  com.apple.assistant.support:
    Siri Data Sharing Opt-In Status: 2<|MERGE_RESOLUTION|>--- conflicted
+++ resolved
@@ -63,10 +63,7 @@
   - cmmc_lvl1
   - stig
   - cis_lvl1
-<<<<<<< HEAD
-=======
   - cis_lvl2
->>>>>>> b32a6bf1
 severity: medium
 mobileconfig: true
 mobileconfig_info:
