id: system_settings_loginwindow_prompt_username_password_enforce
title: Configure Login Window to Prompt for Username and Password
discussion: |
  The login window _MUST_ be configured to prompt all users for both a username and a password.

  By default, the system displays a list of known users on the login window, which can make it easier for a malicious user to gain access to someone else's account. Requiring users to type in both their username and password mitigates the risk of unauthorized users gaining access to the information system.
check: |
  /usr/bin/osascript -l JavaScript << EOS
  $.NSUserDefaults.alloc.initWithSuiteName('com.apple.loginwindow')\
  .objectForKey('SHOWFULLNAME').js
  EOS
result:
  string: 'true'
fix: |
  This is implemented by a Configuration Profile.
references:
  cce:
    - CCE-94380-3
  cci:
    - CCI-000764
  800-53r5:
    - IA-2
  800-53r4:
    - IA-2
  srg:
    - SRG-OS-000104-GPOS-00051
  disa_stig:
<<<<<<< HEAD
    - APPL-15-005052
  800-171r2:
    - 3.5.1
    - 3.5.2
=======
    - N/A
  800-171r3:
    - 03.05.01
>>>>>>> b32a6bf1
  cis:
    benchmark:
      - 2.10.4 (level 1)
    controls v8:
      - 4.1
  cmmc:
    - IA.L1-3.5.1
    - IA.L1-3.5.2
macOS:
  - '15.0'
tags:
  - 800-53r5_low
  - 800-53r5_moderate
  - 800-53r5_high
  - 800-53r4_low
  - 800-53r4_moderate
  - 800-53r4_high
  - 800-171
  - cis_lvl1
  - cis_lvl2
  - cisv8
  - cnssi-1253_moderate
  - cnssi-1253_low
  - cnssi-1253_high
  - cmmc_lvl2
  - cmmc_lvl1
  - stig
severity: medium
mobileconfig: true
mobileconfig_info:
  com.apple.loginwindow:
    SHOWFULLNAME: true<|MERGE_RESOLUTION|>--- conflicted
+++ resolved
@@ -25,16 +25,9 @@
   srg:
     - SRG-OS-000104-GPOS-00051
   disa_stig:
-<<<<<<< HEAD
     - APPL-15-005052
-  800-171r2:
-    - 3.5.1
-    - 3.5.2
-=======
-    - N/A
   800-171r3:
     - 03.05.01
->>>>>>> b32a6bf1
   cis:
     benchmark:
       - 2.10.4 (level 1)
