--- conflicted
+++ resolved
@@ -52,13 +52,10 @@
   - 800-53r4_moderate 
   - 800-53r4_high 
   - 800-171 
-<<<<<<< HEAD
   - cnssi-1253_moderate
   - cnssi-1253_low
   - cnssi-1253_high
-=======
   - cmmc_lvl2
   - cmmc_lvl1
->>>>>>> 9e29b7c8
 mobileconfig: false
 mobileconfig_info: