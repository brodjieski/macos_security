--- conflicted
+++ resolved
@@ -587,13 +587,8 @@
 plb="/usr/libexec/PlistBuddy"
 
 # get the currently logged in user
-<<<<<<< HEAD
 CURRENT_USER=$(scutil <<< "show State:/Users/ConsoleUser" | awk '/Name :/ && ! /loginwindow/ {{ print $3 }}')
 CURR_USER_UID=$(/usr/bin/id -u $CURRENT_USER)
-=======
-CURRENT_USER=$(/usr/sbin/scutil <<< "show State:/Users/ConsoleUser" | awk '/Name :/ && ! /loginwindow/ {{ print $3 }}')
-CURR_USER_UID=$(/usr/bin/id -u $CURR_USER)
->>>>>>> 56757a8f
 
 # get system architecture
 arch=$(/usr/bin/arch)
@@ -897,11 +892,7 @@
     /bin/echo "$(date -u) {5} does not apply to this architechture" | tee -a "$audit_log"
     /usr/bin/defaults write "$audit_plist" {0} -dict-add finding -bool NO
 fi
-<<<<<<< HEAD
     """.format(rule_yaml['id'], nist_controls.replace("\n", "\n#"), check.strip(), str(result).lower(), result_value, ' '.join(log_reference_id), arch)
-=======
-    """.format(rule_yaml['id'], nist_controls.replace("\n", "\n#"), check.strip(), result, result_value, ' '.join(log_reference_id), arch, baseline_name)
->>>>>>> 56757a8f
 
             check_function_string = check_function_string + zsh_check_text
 
