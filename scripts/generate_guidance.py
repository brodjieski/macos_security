--- conflicted
+++ resolved
@@ -447,22 +447,6 @@
     for sections in baseline_yaml["profile"]:
         for profile_rule in sections["rules"]:
             logging.debug(f"checking for rule file for {profile_rule}")
-<<<<<<< HEAD
-            if glob.glob(
-                "../custom/rules/**/{}.yaml".format(profile_rule), recursive=True
-            ):
-                rule = glob.glob(
-                    "../custom/rules/**/{}.yaml".format(profile_rule), recursive=True
-                )[0]
-                custom = True
-                logging.debug(f"{rule}")
-            elif glob.glob("../rules/*/{}.yaml".format(profile_rule)):
-                rule = glob.glob("../rules/*/{}.yaml".format(profile_rule))[0]
-                custom = False
-                logging.debug(f"{rule}")
-
-            # for rule in glob.glob('../rules/*/{}.yaml'.format(profile_rule)) + glob.glob('../custom/rules/**/{}.yaml'.format(profile_rule),recursive=True):
-=======
             if glob.glob('../custom/rules/**/{}.y*ml'.format(profile_rule),recursive=True):
                 rule = glob.glob('../custom/rules/**/{}.y*ml'.format(profile_rule),recursive=True)[0]
                 custom=True
@@ -473,7 +457,6 @@
                 logging.debug(f"{rule}")
 
             #for rule in glob.glob('../rules/*/{}.y*ml'.format(profile_rule)) + glob.glob('../custom/rules/**/{}.y*ml'.format(profile_rule),recursive=True):
->>>>>>> a336e358
             rule_yaml = get_rule_yaml(rule, baseline_yaml, custom)
 
             if rule_yaml["mobileconfig"]:
@@ -1075,19 +1058,6 @@
     for sections in baseline_yaml["profile"]:
         for profile_rule in sections["rules"]:
             logging.debug(f"checking for rule file for {profile_rule}")
-<<<<<<< HEAD
-            if glob.glob(
-                "../custom/rules/**/{}.yaml".format(profile_rule), recursive=True
-            ):
-                rule = glob.glob(
-                    "../custom/rules/**/{}.yaml".format(profile_rule), recursive=True
-                )[0]
-                custom = True
-                logging.debug(f"{rule}")
-            elif glob.glob("../rules/*/{}.yaml".format(profile_rule)):
-                rule = glob.glob("../rules/*/{}.yaml".format(profile_rule))[0]
-                custom = False
-=======
             if glob.glob('../custom/rules/**/{}.y*ml'.format(profile_rule),recursive=True):
                 rule = glob.glob('../custom/rules/**/{}.y*ml'.format(profile_rule),recursive=True)[0]
                 custom=True
@@ -1095,7 +1065,6 @@
             elif glob.glob('../rules/*/{}.y*ml'.format(profile_rule)):
                 rule = glob.glob('../rules/*/{}.y*ml'.format(profile_rule))[0]
                 custom=False
->>>>>>> a336e358
                 logging.debug(f"{rule}")
 
             rule_yaml = get_rule_yaml(rule, baseline_yaml, custom)
@@ -1499,14 +1468,7 @@
     """Takes a rule file, checks for a custom version, and returns the yaml for the rule"""
     global resulting_yaml
     resulting_yaml = {}
-<<<<<<< HEAD
-    names = [
-        os.path.basename(x)
-        for x in glob.glob("../custom/rules/**/*.yaml", recursive=True)
-    ]
-=======
     names = [os.path.basename(x) for x in glob.glob('../custom/rules/**/*.y*ml', recursive=True)]
->>>>>>> a336e358
     file_name = os.path.basename(rule_file)
 
     # get parent values
@@ -1819,7 +1781,6 @@
                   'sfr',
                   'custom']
 
-<<<<<<< HEAD
     for sections in baseline_yaml["profile"]:
         for profile_rule in sections["rules"]:
             if glob.glob(
@@ -1833,9 +1794,6 @@
                 rule = glob.glob("../rules/*/{}.yaml".format(profile_rule))[0]
                 custom = False
 
-            # for rule in glob.glob('../rules/*/{}.yaml'.format(profile_rule)) + glob.glob('../custom/rules/**/{}.yaml'.format(profile_rule),recursive=True):
-=======
-
     for sections in baseline_yaml['profile']:
         for profile_rule in sections['rules']:
             if glob.glob('../custom/rules/**/{}.y*ml'.format(profile_rule),recursive=True):
@@ -1846,7 +1804,6 @@
                 custom=False
 
             #for rule in glob.glob('../rules/*/{}.y*ml'.format(profile_rule)) + glob.glob('../custom/rules/**/{}.y*ml'.format(profile_rule),recursive=True):
->>>>>>> a336e358
             rule_yaml = get_rule_yaml(rule, baseline_yaml, custom)
 
             for key in keys:
@@ -2050,11 +2007,7 @@
 
     output_basename = os.path.basename(args.baseline.name)
     output_filename = os.path.splitext(output_basename)[0]
-<<<<<<< HEAD
-    baseline_name = os.path.splitext(output_basename)[0]  # .capitalize()
-=======
     baseline_name = os.path.splitext(output_basename)[0]#.capitalize()
->>>>>>> a336e358
     file_dir = os.path.dirname(os.path.abspath(__file__))
     parent_dir = os.path.dirname(file_dir)
 
@@ -2072,26 +2025,17 @@
     else:
         logo = "../../templates/images/mscp_banner.png"
         pdf_logo_path = "../templates/images/mscp_banner.png"
-<<<<<<< HEAD
-
-    # convert logo to base64 for inline processing
-    b64logo = base64.b64encode(open(pdf_logo_path, "rb").read())
-
-    build_path = os.path.join(parent_dir, "build", f"{baseline_name}")
-=======
 
     # convert logo to base64 for inline processing
     b64logo = base64.b64encode(open(pdf_logo_path, "rb").read())
     
 
     build_path = os.path.join(parent_dir, 'build', f'{baseline_name}')
->>>>>>> a336e358
     if not (os.path.isdir(build_path)):
         try:
             os.makedirs(build_path)
         except OSError:
             print(f"Creation of the directory {build_path} failed")
-<<<<<<< HEAD
     else:
         for filename in os.listdir(build_path):
             file_path = os.path.join(build_path, filename)
@@ -2106,33 +2050,15 @@
     adoc_output_file = open(f"{build_path}/{output_filename}.adoc", "w")
     print("Profile YAML:", args.baseline.name)
     print("Output path:", adoc_output_file.name)
-=======
-    adoc_output_file = open(f"{build_path}/{output_filename}.adoc", 'w')
-    print('Profile YAML:', args.baseline.name)
-    print('Output path:', adoc_output_file.name)
->>>>>>> a336e358
 
     if args.hash:
         signing = True
         if not verify_signing_hash(args.hash):
-<<<<<<< HEAD
             sys.exit(
                 "Cannot use the provided hash to sign.  Please make sure you provide the subject key ID hash from an installed certificate"
             )
     else:
         signing = False
-=======
-            sys.exit('Cannot use the provided hash to sign.  Please make sure you provide the subject key ID hash from an installed certificate')
-    else:
-        signing = False
-
-    if args.reference:
-        use_custom_reference = True
-        log_reference = args.reference
-    else:
-        log_reference = "default"
-        use_custom_reference = False
->>>>>>> a336e358
 
     if args.reference:
         use_custom_reference = True
@@ -2171,21 +2097,11 @@
             adoc_templates_dict[template] = f"../templates/{template}.adoc"
 
     # check for custom PDF theme (must have theme in the name and end with .yml)
-<<<<<<< HEAD
-    pdf_theme = "mscp-theme.yml"
-    themes = glob.glob("../custom/templates/*theme*.yml")
-    if len(themes) > 1:
-        print(
-            "Found muliple custom themes in directory, only one can exist, using default"
-        )
-    elif len(themes) == 1:
-=======
     pdf_theme="mscp-theme.yml"
     themes = glob.glob('../custom/templates/*theme*.yml')
     if len(themes) > 1 :
         print("Found multiple custom themes in directory, only one can exist, using default")
     elif len(themes) == 1 :
->>>>>>> a336e358
         print(f"Found custom PDF theme: {themes[0]}")
         pdf_theme = themes[0]
 
@@ -2311,14 +2227,6 @@
     adoc_output_file.write(adoc_additional_docs_template)
 
     # Create sections and rules
-<<<<<<< HEAD
-    for sections in baseline_yaml["profile"]:
-        section_yaml_file = sections["section"].lower() + ".yaml"
-        # check for custom section
-        if section_yaml_file in glob.glob1("../custom/sections/", "*.yaml"):
-            # print(f"Custom settings found for section: {sections['section']}")
-            override_section = os.path.join(f"../custom/sections/{section_yaml_file}")
-=======
     for sections in baseline_yaml['profile']:
         section_yaml_file = sections['section'].lower() + '.yaml'
         #check for custom section
@@ -2326,7 +2234,6 @@
             #print(f"Custom settings found for section: {sections['section']}")
             override_section = os.path.join(
                 f'../custom/sections/{section_yaml_file}')
->>>>>>> a336e358
             with open(override_section) as r:
                 section_yaml = yaml.load(r, Loader=yaml.SafeLoader)
         else:
@@ -2343,25 +2250,12 @@
 
         # Read all rules in the section and output them
 
-<<<<<<< HEAD
-        for rule in sections["rules"]:
-            logging.debug(f"processing rule id: {rule}")
-            rule_path = glob.glob("../rules/*/{}.yaml".format(rule))
-            if not rule_path:
-                print(
-                    f"Rule file not found in library, checking in custom folder for rule: {rule}"
-                )
-                rule_path = glob.glob(
-                    "../custom/rules/**/{}.yaml".format(rule), recursive=True
-                )
-=======
         for rule in sections['rules']:
             logging.debug(f'processing rule id: {rule}')
             rule_path = glob.glob('../rules/*/{}.y*ml'.format(rule))
             if not rule_path:
                 print(f"Rule file not found in library, checking in custom folder for rule: {rule}")
                 rule_path = glob.glob('../custom/rules/**/{}.y*ml'.format(rule), recursive=True)
->>>>>>> a336e358
             try:
                 rule_file = os.path.basename(rule_path[0])
             except IndexError:
@@ -2369,23 +2263,12 @@
                     f"defined rule {rule} does not have valid yaml file, check that rule ID and filename match."
                 )
 
-<<<<<<< HEAD
-            # check for custom rule
-            if glob.glob("../custom/rules/**/{}".format(rule_file), recursive=True):
-                print(f"Custom settings found for rule: {rule_file}")
-                # override_rule = glob.glob('../custom/rules/**/{}'.format(rule_file), recursive=True)[0]
-                rule_location = glob.glob(
-                    "../custom/rules/**/{}".format(rule_file), recursive=True
-                )[0]
-                custom = True
-=======
             #check for custom rule
             if glob.glob('../custom/rules/**/{}.y*ml'.format(rule), recursive=True):
                 print(f"Custom settings found for rule: {rule}")
                 #override_rule = glob.glob('../custom/rules/**/{}'.format(rule_file), recursive=True)[0]
                 rule_location = glob.glob('../custom/rules/**/{}.y*ml'.format(rule), recursive=True)[0]
                 custom=True
->>>>>>> a336e358
             else:
                 rule_location = rule_path[0]
                 custom = False
@@ -2415,19 +2298,11 @@
                 nist_80053r5 = rule_yaml["references"]["800-53r5"]
 
             try:
-<<<<<<< HEAD
-                rule_yaml["references"]["800-171r2"]
-=======
                 rule_yaml['references']['800-171r3']
->>>>>>> a336e358
             except KeyError:
                 nist_800171 = "- N/A"
             else:
-<<<<<<< HEAD
-                nist_800171 = ulify(rule_yaml["references"]["800-171r2"])
-=======
                 nist_800171 = ulify(rule_yaml['references']['800-171r3'])
->>>>>>> a336e358
 
             try:
                 rule_yaml["references"]["disa_stig"]
